--- conflicted
+++ resolved
@@ -1,270 +1,265 @@
-<!DOCTYPE html>
-<html lang="en">
-<head>
-  
-    <title>Everything Has Changed :: Terminal</title>
-  
-  <meta http-equiv="content-type" content="text/html; charset=utf-8">
-<meta name="viewport" content="width=device-width, initial-scale=1.0">
-<meta name="description" content=" &ldquo;My body&rsquo;s on the line now.
+<!DOCTYPE html>
+<html lang="en">
+<head>
+  
+    <title>Everything Has Changed :: Terminal</title>
+  
+  <meta http-equiv="content-type" content="text/html; charset=utf-8">
+<meta name="viewport" content="width=device-width, initial-scale=1.0">
+<meta name="description" content="+&ldquo;My body&rsquo;s on the line now.
 I can&rsquo;t fight this time now.
 I can feel the light shine on my face.
 Did I disappoint you?
 Will they still let me over
 If I cross the line?&rdquo;
 How many times did I try to cross the line? When should I learn? But I am still grateful to God that He still guides me and provides the things I need. Maybe I just need to persevere and hope for the best. I still thank You, God. Happy Birthday.
-" />
-<meta name="keywords" content="" />
-
-  <meta name="robots" content="noodp" />
-
-<link rel="canonical" href="/posts/myblog/" />
-
-
-
-
-
-  
-  <link rel="stylesheet" href="/css/buttons.min.2bc533403a27dfe0e93105a92502b42ce4587e2e4a87d9f7d349e51e16e09478.css">
-
-  
-  <link rel="stylesheet" href="/css/code.min.00125962708925857e7b66dbc58391d55be1191a3d0ce2034de8c9cd2c481c36.css">
-
-  
-  <link rel="stylesheet" href="/css/fonts.min.4881f0c525f3ce2a1864fb6e96676396cebe1e6fcef1933e8e1dde7041004fb5.css">
-
-  
-  <link rel="stylesheet" href="/css/footer.min.2e3eb191baee58dd05a9f0104ac1fab0827bca7c64dafe0b2579f934c33a1d69.css">
-
-  
-  <link rel="stylesheet" href="/css/gist.min.a751e8b0abe1ba8bc53ced52a38b19d8950fe78ca29454ea8c2595cf26aad5c0.css">
-
-  
-  <link rel="stylesheet" href="/css/header.min.b6fb4423cf82a9f9d7abc9cd010223fa3d70a6526a3f28f8e17d814c06e18f9e.css">
-
-  
-  <link rel="stylesheet" href="/css/main.min.fe8dc560fccb53a458b0db19ccb7b265764ac46b68596b7e099c6793054dd457.css">
-
-  
-  <link rel="stylesheet" href="/css/menu.min.83637a90d903026bc280d3f82f96ceb06c5fc72b7c1a8d686afb5bbf818a29f7.css">
-
-  
-  <link rel="stylesheet" href="/css/pagination.min.82f6400eae7c7c6dc3c866733c2ec0579e4089608fea69400ff85b3880aa0d3c.css">
-
-  
-  <link rel="stylesheet" href="/css/post.min.fc74ca360273c1d828da3c02b8174eba435607b369d98418ccc6f2243cd4e75d.css">
-
-  
-  <link rel="stylesheet" href="/css/prism.min.9023bbc24533d09e97a51a0a42a5a7bfe4c591ae167c5551fb1d2191d11977c0.css">
-
-  
-  <link rel="stylesheet" href="/css/syntax.min.cc789ed9377260d7949ea4c18781fc58959a89287210fe4edbff44ebfc1511b6.css">
-
-  
-  <link rel="stylesheet" href="/css/terminal.min.4b367d85d0d0061435650561285afed36c46a7cf8dc6d7ed5642d98e589fa622.css">
-
-  
-  <link rel="stylesheet" href="/css/terms.min.b81791663c3790e738e571cdbf802312390d30e4b1d8dc9d814a5b5454d0ac11.css">
-
-
-
-
-
-
-
-<link rel="shortcut icon" href="/favicon.png">
-<link rel="apple-touch-icon" href="/apple-touch-icon.png">
-
-
-<meta name="twitter:card" content="summary" />
-
-  
-    <meta name="twitter:site" content="" />
-  
-    <meta name="twitter:creator" content="" />
-
-
-
-<meta property="og:locale" content="en" />
-<meta property="og:type" content="article" />
-<meta property="og:title" content="Everything Has Changed">
-<meta property="og:description" content=" &ldquo;My body&rsquo;s on the line now.
+" />
+<meta name="keywords" content="" />
+
+  <meta name="robots" content="noodp" />
+
+<link rel="canonical" href="/posts/myblog/" />
+
+
+
+
+
+  
+  <link rel="stylesheet" href="/css/buttons.min.2bc533403a27dfe0e93105a92502b42ce4587e2e4a87d9f7d349e51e16e09478.css">
+
+  
+  <link rel="stylesheet" href="/css/code.min.00125962708925857e7b66dbc58391d55be1191a3d0ce2034de8c9cd2c481c36.css">
+
+  
+  <link rel="stylesheet" href="/css/fonts.min.4881f0c525f3ce2a1864fb6e96676396cebe1e6fcef1933e8e1dde7041004fb5.css">
+
+  
+  <link rel="stylesheet" href="/css/footer.min.2e3eb191baee58dd05a9f0104ac1fab0827bca7c64dafe0b2579f934c33a1d69.css">
+
+  
+  <link rel="stylesheet" href="/css/gist.min.a751e8b0abe1ba8bc53ced52a38b19d8950fe78ca29454ea8c2595cf26aad5c0.css">
+
+  
+  <link rel="stylesheet" href="/css/header.min.b6fb4423cf82a9f9d7abc9cd010223fa3d70a6526a3f28f8e17d814c06e18f9e.css">
+
+  
+  <link rel="stylesheet" href="/css/main.min.fe8dc560fccb53a458b0db19ccb7b265764ac46b68596b7e099c6793054dd457.css">
+
+  
+  <link rel="stylesheet" href="/css/menu.min.83637a90d903026bc280d3f82f96ceb06c5fc72b7c1a8d686afb5bbf818a29f7.css">
+
+  
+  <link rel="stylesheet" href="/css/pagination.min.82f6400eae7c7c6dc3c866733c2ec0579e4089608fea69400ff85b3880aa0d3c.css">
+
+  
+  <link rel="stylesheet" href="/css/post.min.fc74ca360273c1d828da3c02b8174eba435607b369d98418ccc6f2243cd4e75d.css">
+
+  
+  <link rel="stylesheet" href="/css/prism.min.9023bbc24533d09e97a51a0a42a5a7bfe4c591ae167c5551fb1d2191d11977c0.css">
+
+  
+  <link rel="stylesheet" href="/css/syntax.min.cc789ed9377260d7949ea4c18781fc58959a89287210fe4edbff44ebfc1511b6.css">
+
+  
+  <link rel="stylesheet" href="/css/terminal.min.4b367d85d0d0061435650561285afed36c46a7cf8dc6d7ed5642d98e589fa622.css">
+
+  
+  <link rel="stylesheet" href="/css/terms.min.b81791663c3790e738e571cdbf802312390d30e4b1d8dc9d814a5b5454d0ac11.css">
+
+
+
+
+
+
+
+<link rel="shortcut icon" href="/favicon.png">
+<link rel="apple-touch-icon" href="/apple-touch-icon.png">
+
+
+<meta name="twitter:card" content="summary" />
+
+  
+    <meta name="twitter:site" content="" />
+  
+    <meta name="twitter:creator" content="" />
+
+
+
+<meta property="og:locale" content="en" />
+<meta property="og:type" content="article" />
+<meta property="og:title" content="Everything Has Changed">
+<meta property="og:description" content="+&ldquo;My body&rsquo;s on the line now.
 I can&rsquo;t fight this time now.
 I can feel the light shine on my face.
 Did I disappoint you?
 Will they still let me over
 If I cross the line?&rdquo;
 How many times did I try to cross the line? When should I learn? But I am still grateful to God that He still guides me and provides the things I need. Maybe I just need to persevere and hope for the best. I still thank You, God. Happy Birthday.
-" />
-<meta property="og:url" content="/posts/myblog/" />
-<meta property="og:site_name" content="Terminal" />
-
-  <meta property="og:image" content="/og-image.png">
-
-<meta property="og:image:width" content="1200">
-<meta property="og:image:height" content="627">
-
-
-  <meta property="article:published_time" content="2024-12-25 00:00:00 &#43;0000 UTC" />
-
-
-
-
-
-
-
-
-
-
-
-
-</head>
-<body>
-
-
-<div class="container">
-
-  <header class="header">
-  <div class="header__inner">
-    <div class="header__logo">
-      <a href="/">
-  <div class="logo">
-    Terminal
-  </div>
-</a>
-
-    </div>
-    
-      <ul class="menu menu--mobile">
-  <li class="menu__trigger">Menu&nbsp;▾</li>
-  <li>
-    <ul class="menu__dropdown">
-      
-        
-          <li><a href="/about">About</a></li>
-        
-      
-        
-          <li><a href="/showcase">Showcase</a></li>
-        
-      
-      
-    </ul>
-  </li>
-</ul>
-
-    
-    
-  </div>
-  
-    <nav class="navigation-menu">
-  <ul class="navigation-menu__inner menu--desktop">
-    
-      
-        
-          <li><a href="/about" >About</a></li>
-        
-      
-        
-          <li><a href="/showcase" >Showcase</a></li>
-        
-      
-      
-    
-  </ul>
-</nav>
-
-  
-</header>
-
-
-  <div class="content">
-    
-<article class="post">
-  <h1 class="post-title">
-    <a href="/posts/myblog/">Everything Has Changed</a>
-  </h1>
-  <div class="post-meta"><time class="post-date">2024-12-25</time></div>
-
-  
-  
-
-
-  
-
-  <div class="post-content"><div>
-<<<<<<< HEAD
-        <iframe style="border-radius:12px" src="https://open.spotify.com/embed/track/5r9OlaHzqlOKkFAv0q5Gm3?utm_source=generator" width="76%" height="352" frameBorder="0" allowfullscreen="" allow="autoplay; clipboard-write; encrypted-media; fullscreen; picture-in-picture" loading="lazy"></iframe>
+" />
+<meta property="og:url" content="/posts/myblog/" />
+<meta property="og:site_name" content="Terminal" />
+
+  <meta property="og:image" content="/og-image.png">
+
+<meta property="og:image:width" content="1200">
+<meta property="og:image:height" content="627">
+
+
+  <meta property="article:published_time" content="2024-12-25 00:00:00 &#43;0000 UTC" />
+
+
+
+
+
+
+
+
+
+
+
+
+</head>
+<body>
+
+
+<div class="container">
+
+  <header class="header">
+  <div class="header__inner">
+    <div class="header__logo">
+      <a href="/">
+  <div class="logo">
+    Terminal
+  </div>
+</a>
+
+    </div>
+    
+      <ul class="menu menu--mobile">
+  <li class="menu__trigger">Menu&nbsp;▾</li>
+  <li>
+    <ul class="menu__dropdown">
+      
+        
+          <li><a href="/about">About</a></li>
+        
+      
+        
+          <li><a href="/showcase">Showcase</a></li>
+        
+      
+      
+    </ul>
+  </li>
+</ul>
+
+    
+    
+  </div>
+  
+    <nav class="navigation-menu">
+  <ul class="navigation-menu__inner menu--desktop">
+    
+      
+        
+          <li><a href="/about" >About</a></li>
+        
+      
+        
+          <li><a href="/showcase" >Showcase</a></li>
+        
+      
+      
+    
+  </ul>
+</nav>
+
+  
+</header>
+
+
+  <div class="content">
+    
+<article class="post">
+  <h1 class="post-title">
+    <a href="/posts/myblog/">Everything Has Changed</a>
+  </h1>
+  <div class="post-meta"><time class="post-date">2024-12-25</time></div>
+
+  
+  
+
+
+  
+
+  <div class="post-content"><div>
+        <iframe style="border-radius:12px" src="https://open.spotify.com/embed/track/5r9OlaHzqlOKkFAv0q5Gm3?utm_source=generator" width="76%" height="352" frameBorder="0" allowfullscreen="" allow="autoplay; clipboard-write; encrypted-media; fullscreen; picture-in-picture" loading="lazy"></iframe>
 <p>&ldquo;My body&rsquo;s on the line now.<br>
-=======
-    <iframe style="border-radius:12px" src="https://open.spotify.com/embed/track/3qrTll9OQ9wcejTxPFY0qg?utm_source=generator" width="75%" height="352" frameBorder="0" allowfullscreen="" allow="autoplay; clipboard-write; encrypted-media; fullscreen; picture-in-picture" loading="lazy"></iframe>
-        <p>&ldquo;My body&rsquo;s on the line now.<br>
->>>>>>> 7c7704c9
 I can&rsquo;t fight this time now.<br>
 I can feel the light shine on my face.<br>
 Did I disappoint you?<br>
 Will they still let me over<br>
 If I cross the line?&rdquo;</p>
 <p>How many times did I try to cross the line? When should I learn? But I am still grateful to God that He still guides me and provides the things I need. Maybe I just need to persevere and hope for the best. I still thank You, God. Happy Birthday.</p>
-
-      </div></div>
-
-  
-    
-<div class="pagination">
-  <div class="pagination__title">
-    <span class="pagination__title-h">Read other posts</span>
-    <hr />
-  </div>
-  <div class="pagination__buttons">
-    
-   
-    
-      <a href="/posts/part2/" class="button inline next">
-        
-        Everything Has Changed
-      </a>
-    
-  </div>
-  
- </div>
-
-
-  
-
-  
-    
-
-  
-</article>
-
-  </div>
-
-  
-    <footer class="footer">
-  <div class="footer__inner">
-    
-      <div class="copyright">
-        <span>© 2024 Powered by <a href="https://gohugo.io">Hugo</a></span>
-    
-      <span>:: <a href="https://github.com/panr/hugo-theme-terminal" target="_blank">Theme</a> made by <a href="https://github.com/panr" target="_blank">panr</a></span>
-      </div>
-  </div>
-</footer>
-
-
-
-
-
-
-<script type="text/javascript" src="/bundle.min.js"></script>
-
-
-
-
-
-  
-</div>
-
-</body>
-</html>+
+      </div></div>
+
+  
+    
+<div class="pagination">
+  <div class="pagination__title">
+    <span class="pagination__title-h">Read other posts</span>
+    <hr />
+  </div>
+  <div class="pagination__buttons">
+    
+    
+    
+      <a href="/posts/part2/" class="button inline next">
+        Everything Has Changed
+      </a>
+    
+  </div>
+</div>
+
+
+  
+
+  
+    
+
+  
+</article>
+
+  </div>
+
+  
+    <footer class="footer">
+  <div class="footer__inner">
+    
+      <div class="copyright">
+        <span>© 2024 Powered by <a href="https://gohugo.io">Hugo</a></span>
+    
+      <span>:: <a href="https://github.com/panr/hugo-theme-terminal" target="_blank">Theme</a> made by <a href="https://github.com/panr" target="_blank">panr</a></span>
+      </div>
+  </div>
+</footer>
+
+
+
+
+
+
+<script type="text/javascript" src="/bundle.min.js"></script>
+
+
+
+
+
+  
+</div>
+
+</body>
+</html>